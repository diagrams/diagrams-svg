--- conflicted
+++ resolved
@@ -84,11 +84,8 @@
 
 -- for testing
 import           Diagrams.Core.Compile
-import           Data.Maybe (fromMaybe)
 import           Data.Tree
 import           Data.Foldable (foldMap)
-import           Data.Monoid.Action
-import qualified Text.Blaze.Svg11.Attributes as A
 
 -- from base
 import           Control.Monad.State
@@ -105,9 +102,6 @@
 import           Diagrams.TwoD.Adjust         (adjustDia2D)
 import           Diagrams.TwoD.Path           (Clip(Clip))
 import           Diagrams.TwoD.Text
-
--- from monoid-extras
-import           Data.Monoid.Split            (Split (..))
 
 -- from blaze-svg
 import           Text.Blaze.Svg.Renderer.Utf8 (renderSvg)
@@ -145,20 +139,12 @@
       svg2 <- r2_
       return (svg1 `mappend` svg2)
 
--- | Renders a <g> element with styles applied as attributes.
-renderStyledGroup :: Bool -> Style v -> (S.Svg -> S.Svg)
-renderStyledGroup ignFill s = S.g ! R.renderStyles ignFill s
-
+-- XXX comment me
 renderSvgWithClipping :: S.Svg             -- ^ Input SVG
                       -> Style v           -- ^ Styles
                       -> SvgRenderM        -- ^ Resulting svg
-<<<<<<< HEAD
 renderSvgWithClipping svg s =
-  case (getClip <$> getAttr s) of
-=======
-renderSvgWithClipping svg s t =
-  case (transform (inv t) <$> op Clip <$> getAttr s) of
->>>>>>> be21b222
+  case (op Clip <$> getAttr s) of
     Nothing -> return $ svg
     Just paths -> renderClips paths
   where
@@ -192,37 +178,12 @@
   data Render  SVG R2 = R SvgRenderM
   type Result  SVG R2 = S.Svg
   data Options SVG R2 = SVGOptions
-<<<<<<< HEAD
-                        { size :: SizeSpec2D   -- ^ The requested size.
-                        , svgDefinitions :: Maybe S.Svg
-=======
                         { _size :: SizeSpec2D   -- ^ The requested size.
                         , _svgDefinitions :: Maybe S.Svg
->>>>>>> be21b222
                           -- ^ Custom definitions that will be added to the @defs@
                           --   section of the output.
                         }
 
-<<<<<<< HEAD
-=======
-
-  -- | Here the SVG backend is different from the other backends.  We
-  --   give a different definition of renderDia, where only the
-  --   non-frozen transformation is applied to the primitives before
-  --   they are passed to render.  This means that withStyle is
-  --   responsible for applying the frozen transformation to the
-  --   primitives.
-  withStyle _ s t (R r) =
-    R $ do
-      ignoreFill .= False
-      svg <- r
-      ign <- use ignoreFill
-      clippedSvg <- renderSvgWithClipping svg s t
-      let styledSvg = renderStyledGroup ign s clippedSvg
-      -- This is where the frozen transformation is applied.
-      return (R.renderTransform t styledSvg)
-
->>>>>>> be21b222
   doRender _ opts (R r) =
     evalState svgOutput initialSvgRenderState
    where
@@ -235,20 +196,12 @@
                     Absolute   -> (100,100)
       return $ R.svgHeader w h (opts^.svgDefinitions) $ svg
 
-<<<<<<< HEAD
-  adjustDia c opts d = adjustDia2D size setSvgSize c opts
-                    ( d # reflectY
-                            # recommendFillColor
-                                (transparent :: AlphaColour Double) )
-    where setSvgSize sz o = o { size = sz }
-=======
   adjustDia c opts d = adjustDia2D _size setSvgSize c opts
                          (d # reflectY
                             # recommendFillColor
                                 (transparent :: AlphaColour Double)
                          )
     where setSvgSize sz o = o { _size = sz }
->>>>>>> be21b222
 
   renderData _ = renderRTree . toRTree
 
@@ -293,11 +246,7 @@
   render _ p = R $ do
     -- Don't fill lines.  diagrams-lib separates out lines and loops
     -- for us, so if we see one line, they are all lines.
-<<<<<<< HEAD
-    when (any (isLine . unLoc) . view pathTrails $ p) $ setIgnoreFill True
-=======
     when (any (isLine . unLoc) . op Path $ p) $ (ignoreFill .= True)
->>>>>>> be21b222
     return (R.renderPath p)
 
 instance Renderable Text SVG where
