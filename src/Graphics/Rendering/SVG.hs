--- conflicted
+++ resolved
@@ -122,21 +122,8 @@
   (unr2 -> (b1,b2)) = apply t unitY
   (unr2 -> (c1,c2)) = transl t
 
-<<<<<<< HEAD
-renderStyles :: Bool -> Style v -> S.Attribute
-renderStyles ignoreFill s = mconcat . map ($ s) $
-=======
--- | Apply a transformation to some already-rendered SVG.
-renderTransform :: Transformation R2 -> S.Svg -> S.Svg
-renderTransform t svg =
-  if i then svg
-  else S.g svg ! (A.transform $ S.matrix a1 a2 b1 b2 c1 c2)
-    where (a1,a2,b1,b2,c1,c2) = getMatrix t
-          i = (a1,a2,b1,b2,c1,c2) == (1,0,0,1,0,0)
-
 renderStyles :: Style v -> S.Attribute
 renderStyles s = mconcat . map ($ s) $
->>>>>>> 3233f557
   [ renderLineColor
   , renderFillColor
   , renderLineWidth
