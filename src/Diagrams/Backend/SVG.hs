{-# LANGUAGE DeriveDataTypeable    #-}
{-# LANGUAGE DeriveGeneric         #-}
{-# LANGUAGE FlexibleContexts      #-}
{-# LANGUAGE FlexibleInstances     #-}
{-# LANGUAGE GADTs                 #-}
{-# LANGUAGE MultiParamTypeClasses #-}
{-# LANGUAGE StandaloneDeriving    #-}
{-# LANGUAGE TemplateHaskell       #-}
{-# LANGUAGE TypeFamilies          #-}
{-# LANGUAGE TypeSynonymInstances  #-}

{-# OPTIONS_GHC -fno-warn-orphans  #-}

----------------------------------------------------------------------------
-- |
-- Module      :  Diagrams.Backend.SVG
-- Copyright   :  (c) 2011-2012 diagrams-svg team (see LICENSE)
-- License     :  BSD-style (see LICENSE)
-- Maintainer  :  diagrams-discuss@googlegroups.com
--
-- A full-featured rendering backend for diagrams producing SVG files,
-- implemented natively in Haskell (making it easy to use on any
-- platform).
--
-- To invoke the SVG backend, you have three options.
--
-- * You can use the "Diagrams.Backend.SVG.CmdLine" module to create
--   standalone executables which output SVG images when invoked.
--
-- * You can use the 'renderSVG' function provided by this module,
--   which gives you more flexible programmatic control over when and
--   how images are output (making it easy to, for example, write a
--   single program that outputs multiple images, or one that outputs
--   images dynamically based on user input, and so on).
--
-- * For the most flexibility (/e.g./ if you want access to the
--   resulting SVG value directly in memory without writing it to
--   disk), you can manually invoke the 'renderDia' method from the
--   'Diagrams.Core.Types.Backend' instance for @SVG@.  In particular,
--   'Diagrams.Core.Types.renderDia' has the generic type
--
-- > renderDia :: b -> Options b v -> QDiagram b v m -> Result b v
--
-- (omitting a few type class constraints).  @b@ represents the
-- backend type, @v@ the vector space, and @m@ the type of monoidal
-- query annotations on the diagram.  'Options' and 'Result' are
-- associated data and type families, respectively, which yield the
-- type of option records and rendering results specific to any
-- particular backend.  For @b ~ SVG@ and @v ~ R2@, we have
--
-- > data Options SVG R2 = SVGOptions
-- >                       { size :: SizeSpec2D   -- ^ The requested size.
-- >                       , svgDefinitions :: Maybe S.Svg
-- >                       -- ^ Custom definitions that will be added to the @defs@
-- >                       --  section of the output.
-- >                       }
--
-- @
-- data family Render SVG R2 = R 'SvgRenderM'
-- @
--
-- @
-- type family Result SVG R2 = 'Text.Blaze.Svg11.Svg'
-- @
--
-- So the type of 'renderDia' resolves to
--
-- @
-- renderDia :: SVG -> Options SVG R2 -> QDiagram SVG R2 m -> 'Text.Blaze.Svg11.Svg'
-- @
--
-- which you could call like @renderDia SVG (SVGOptions (Width 250))
-- myDiagram@.  (In some situations GHC may not be able to infer the
-- type @m@, in which case you can use a type annotation to specify
-- it; it may be useful to simply use the type synonym @Diagram SVG
-- R2 = QDiagram SVG R2 Any@.) This returns an
-- 'Text.Blaze.Svg11.Svg' value, which you can, /e.g./ render to a
-- 'ByteString' using 'Text.Blaze.Svg.Renderer.Utf8.renderSvg'.
--
-----------------------------------------------------------------------------

module Diagrams.Backend.SVG
  ( SVG(..) -- rendering token
  , B
  , Options(..), size, svgDefinitions -- for rendering options specific to SVG

  , renderSVG
  ) where

-- for testing
import           Data.Foldable                (foldMap)
import           Data.Tree

-- from base
import           Control.Monad.State
import           Data.Typeable
import           GHC.Generics                 (Generic)
import           Unsafe.Coerce

-- from hashable
import           Data.Hashable                (Hashable (..))

-- from bytestring
import qualified Data.ByteString.Lazy         as BS

-- from lens
import           Control.Lens                 hiding (transform, ( # ))

-- from diagrams-core
import           Diagrams.Core.Compile
import           Diagrams.Core.Types          (Annotation (..))

-- from diagrams-lib
import           Diagrams.Prelude             hiding (view)
import           Diagrams.TwoD.Adjust         (adjustDia2D)
import           Diagrams.TwoD.Attributes     (splitTextureFills)
import           Diagrams.TwoD.Path           (Clip (Clip))
import           Diagrams.TwoD.Size           (sizePair)
import           Diagrams.TwoD.Text

-- from blaze-svg
import           Text.Blaze.Internal          (ChoiceString (..), MarkupM (..),
                                               StaticString (..))
import           Text.Blaze.Svg.Renderer.Utf8 (renderSvg)
import           Text.Blaze.Svg11             ((!))
import qualified Text.Blaze.Svg11             as S
import           Text.Blaze.Svg11.Attributes  (xlinkHref)

-- from this package
import qualified Graphics.Rendering.SVG       as R

-- | @SVG@ is simply a token used to identify this rendering backend
--   (to aid type inference).
data SVG = SVG
    deriving (Show, Typeable)

type B = SVG

data SvgRenderState = SvgRenderState { _clipPathId  :: Int
                                     , _fillGradId  :: Int
                                     , _lineGradId  :: Int
                                     , _isLocalText :: Bool }

makeLenses ''SvgRenderState

-- Fill gradients ids are even, line gradient ids are odd.
initialSvgRenderState :: SvgRenderState
initialSvgRenderState = SvgRenderState 0 0 1 True

-- | Monad to keep track of state when rendering an SVG.
--   Currently just keeps a monotonically increasing counter
--   for assiging a unique clip path ID.
type SvgRenderM = State SvgRenderState S.Svg

instance Monoid (Render SVG R2) where
  mempty  = R $ return mempty
  (R r1) `mappend` (R r2_) =
    R $ do
      svg1 <- r1
      svg2 <- r2_
      return (svg1 `mappend` svg2)

-- Handle clip attributes.
renderSvgWithClipping :: S.Svg             -- ^ Input SVG
                      -> Style v           -- ^ Styles
                      -> SvgRenderM        -- ^ Resulting svg
renderSvgWithClipping svg s =
  case (op Clip <$> getAttr s) of
    Nothing -> return $ svg
    Just paths -> renderClips paths
  where
    renderClips :: [Path R2] -> SvgRenderM
    renderClips [] = return $ svg
    renderClips (p:ps) = do
      clipPathId += 1
      id_ <- use clipPathId
      R.renderClip p id_ <$> renderClips ps

-- | Create a new texture defs svg element using the style and the current
--   id number, then increment the gradient id number.
fillTextureDefs :: Style v -> SvgRenderM
fillTextureDefs s = do
  id_ <- use fillGradId
  fillGradId += 2 -- always even
  return $ R.renderFillTextureDefs id_ s

lineTextureDefs :: Style v -> SvgRenderM
lineTextureDefs s = do
  id_ <- use lineGradId
  lineGradId += 2 -- always odd
  return $ R.renderLineTextureDefs id_ s

instance Backend SVG R2 where
  data Render  SVG R2 = R SvgRenderM
  type Result  SVG R2 = S.Svg
  data Options SVG R2 = SVGOptions
                        { _size :: SizeSpec2D   -- ^ The requested size.
                        , _svgDefinitions :: Maybe S.Svg
                          -- ^ Custom definitions that will be added to the @defs@
                          --   section of the output.
                        }

  renderRTree _ opts rt = evalState svgOutput initialSvgRenderState
    where
      svgOutput = do
        let R r = toRender rt
            (w,h) = sizePair (opts^.size)
        svg <- r
        return $ R.svgHeader w h (opts^.svgDefinitions) $ svg

  adjustDia c opts d = adjustDia2D size c opts (d # reflectY)

toRender :: RTree R2 Annotation -> Render SVG R2
toRender = fromRTree
  . Node (RStyle (mempty # recommendFillColor (transparent :: AlphaColour Double)))
  . (:[])
  . splitTextureFills
    where
      fromRTree (Node (RAnnot (Href uri)) rs)
        = R $ do
            let R r =  foldMap fromRTree rs
            svg <- r
            return $ (S.a ! xlinkHref (S.toValue uri)) svg
      fromRTree (Node (RPrim p) _) = renderPrim p
      fromRTree (Node (RStyle sty) ts)
        = R $ do
            let R r = foldMap fromRTree ts

            -- save current setting for local text
            oldIsLocal <- use isLocalText
            -- check if this style speficies a font size in Local units
            case getFontSizeIsLocal <$> getAttr sty of
              Nothing      -> return ()
              Just isLocal -> isLocalText .= isLocal
            -- render subtrees
            svg <- r
            -- restore the old setting for local text
            isLocalText .= oldIsLocal

            idFill <- use fillGradId
            idLine <- use lineGradId
            clippedSvg <- renderSvgWithClipping svg sty
            lineGradDefs <- lineTextureDefs sty
            fillGradDefs <- fillTextureDefs sty
            let textureDefs = fillGradDefs `mappend` lineGradDefs
            return $ (S.g ! R.renderStyles idFill idLine sty)
                     (textureDefs `mappend` clippedSvg)
      fromRTree (Node _ rs) = foldMap fromRTree rs

getSize :: Options SVG R2 -> SizeSpec2D
getSize (SVGOptions {_size = s}) = s

setSize :: Options SVG R2 -> SizeSpec2D -> Options SVG R2
setSize o s = o {_size = s}

size :: Lens' (Options SVG R2) SizeSpec2D
size = lens getSize setSize

getSVGDefs :: Options SVG R2 -> Maybe S.Svg
getSVGDefs (SVGOptions {_svgDefinitions = d}) = d

setSVGDefs :: Options SVG R2 -> Maybe S.Svg -> Options SVG R2
setSVGDefs o d = o {_svgDefinitions = d}

svgDefinitions :: Lens' (Options SVG R2) (Maybe S.Svg)
svgDefinitions = lens getSVGDefs setSVGDefs

instance Hashable (Options SVG R2) where
  hashWithSalt s (SVGOptions sz defs) =
    s `hashWithSalt` sz `hashWithSalt` defs

instance Hashable StaticString where
  hashWithSalt s (StaticString dl bs txt)
    = s `hashWithSalt` dl [] `hashWithSalt` bs `hashWithSalt` txt

deriving instance Generic ChoiceString

instance Hashable ChoiceString

instance Hashable (MarkupM a) where
  hashWithSalt s (Parent w x y z) =
    s          `hashWithSalt`
    (0 :: Int) `hashWithSalt`
    w          `hashWithSalt`
    x          `hashWithSalt`
    y          `hashWithSalt`
    z
  hashWithSalt s (CustomParent cs m) =
    s          `hashWithSalt`
    (1 :: Int) `hashWithSalt`
    cs         `hashWithSalt`
    m
  hashWithSalt s (Leaf s1 s2 s3) =
    s          `hashWithSalt`
    (2 :: Int) `hashWithSalt`
    s1         `hashWithSalt`
    s2         `hashWithSalt`
    s3
  hashWithSalt s (CustomLeaf cs b) =
    s          `hashWithSalt`
    (3 :: Int) `hashWithSalt`
    cs         `hashWithSalt`
    b
  hashWithSalt s (Content cs) =
    s          `hashWithSalt`
    (4 :: Int) `hashWithSalt`
    cs
  hashWithSalt s (Append m1 m2) =
    s          `hashWithSalt`
    (5 :: Int) `hashWithSalt`
    m1         `hashWithSalt`
    m2
  hashWithSalt s (AddAttribute s1 s2 s3 m) =
    s          `hashWithSalt`
    (6 :: Int) `hashWithSalt`
    s1         `hashWithSalt`
    s2         `hashWithSalt`
    s3         `hashWithSalt`
    m
  hashWithSalt s (AddCustomAttribute s1 s2 m) =
    s          `hashWithSalt`
    (7 :: Int) `hashWithSalt`
    s1         `hashWithSalt`
    s2         `hashWithSalt`
    m
  hashWithSalt s Empty = s `hashWithSalt` (8 :: Int)

<<<<<<< HEAD
renderPrim :: Prim R2 -> Render SVG R2
renderPrim (Prim p)
  | q == (typeOf (undefined :: Path R2)) = R . return . R.renderPath $ unsafeCoerce p
  | q == (typeOf (undefined :: Text)) = R . return . R.renderText $ unsafeCoerce p
  | otherwise = error $ "Primitive " ++ show q ++ " not supported by backend."
  where
    q = typeOf p
=======
instance Renderable (Path R2) SVG where
  render _ = R . return . R.renderPath

instance Renderable Text SVG where
  render _ t = R $ do
    isLocal <- use isLocalText
    return $ R.renderText isLocal t

-- TODO: instance Renderable Image SVG where
>>>>>>> 28dfb9ec

-- | Render a diagram as an SVG, writing to the specified output file
--   and using the requested size.
renderSVG :: FilePath -> SizeSpec2D -> Diagram R2 -> IO ()
renderSVG outFile sizeSpec
  = BS.writeFile outFile
  . renderSvg
  . renderDia SVG (SVGOptions sizeSpec Nothing)<|MERGE_RESOLUTION|>--- conflicted
+++ resolved
@@ -325,25 +325,17 @@
     m
   hashWithSalt s Empty = s `hashWithSalt` (8 :: Int)
 
-<<<<<<< HEAD
 renderPrim :: Prim R2 -> Render SVG R2
 renderPrim (Prim p)
   | q == (typeOf (undefined :: Path R2)) = R . return . R.renderPath $ unsafeCoerce p
-  | q == (typeOf (undefined :: Text)) = R . return . R.renderText $ unsafeCoerce p
+  | q == (typeOf (undefined :: Text)) = R $ do
+      isLocal <- use isLocalText
+      return $ R.renderText isLocal (unsafeCoerce p)
   | otherwise = error $ "Primitive " ++ show q ++ " not supported by backend."
   where
     q = typeOf p
-=======
-instance Renderable (Path R2) SVG where
-  render _ = R . return . R.renderPath
-
-instance Renderable Text SVG where
-  render _ t = R $ do
-    isLocal <- use isLocalText
-    return $ R.renderText isLocal t
 
 -- TODO: instance Renderable Image SVG where
->>>>>>> 28dfb9ec
 
 -- | Render a diagram as an SVG, writing to the specified output file
 --   and using the requested size.
