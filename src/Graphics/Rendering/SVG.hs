--- conflicted
+++ resolved
@@ -202,10 +202,7 @@
                 `mappend` A.strokeOpacity "1"
   Nothing     -> mempty
 
-<<<<<<< HEAD
-renderText :: Bool -> Text R2 -> S.Svg
-=======
-renderDImage :: DImage Embedded -> S.Svg
+renderDImage :: DImage R2 Embedded -> S.Svg
 renderDImage (DImage iD w h tr) =
   S.image
     ! A.transform transformMatrix
@@ -224,8 +221,7 @@
     tX = translationX $ fromIntegral (-w)/2
     tY = translationY $ fromIntegral (-h)/2
 
-renderText :: Bool -> Text -> S.Svg
->>>>>>> 65f45184
+renderText :: Bool -> Text R2 -> S.Svg
 renderText isLocal (Text tt tn tAlign str) =
   S.text_
     ! A.transform transformMatrix
